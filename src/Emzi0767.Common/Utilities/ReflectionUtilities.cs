// This file is a part of Emzi0767.Common project.
// 
// Copyright (C) 2020-2021 Emzi0767
// 
// This program is free software: you can redistribute it and/or modify
// it under the terms of the GNU Affero General Public License as published by
// the Free Software Foundation, either version 3 of the License, or
// (at your option) any later version.
// 
// This program is distributed in the hope that it will be useful,
// but WITHOUT ANY WARRANTY; without even the implied warranty of
// MERCHANTABILITY or FITNESS FOR A PARTICULAR PURPOSE.  See the
// GNU Affero General Public License for more details.
// 
// You should have received a copy of the GNU Affero General Public License
// along with this program.  If not, see <https://www.gnu.org/licenses/>.

<<<<<<< HEAD
using System;
using System.Collections.Generic;
using System.Linq;
using System.Reflection;
=======
using System.Collections.Concurrent;
using System.Collections.Generic;
using System.Collections.Immutable;
using System.Collections.ObjectModel;
using System.Linq;
using System.Linq.Expressions;
using System.Runtime.CompilerServices;
>>>>>>> a3ce6eaf
using System.Runtime.Serialization;

namespace Emzi0767.Utilities
{
    /// <summary>
    /// Contains various utilities for use with .NET's reflection.
    /// </summary>
    public static class ReflectionUtilities
    {
        /// <summary>
        /// <para>Creates an empty, uninitialized instance of specified type.</para>
        /// <para>This method will not call the constructor for the specified type. As such, the object might not be properly initialized.</para>
        /// </summary>
        /// <remarks>
        /// This method is intended for reflection use only.
        /// </remarks>
        /// <param name="t">Type of the object to instantiate.</param>
        /// <returns>Empty, uninitialized object of specified type.</returns>
        public static object CreateEmpty(this Type t)
            => FormatterServices.GetUninitializedObject(t);

        /// <summary>
        /// <para>Creates an empty, uninitialized instance of type <typeparamref name="T"/>.</para>
        /// <para>This method will not call the constructor for type <typeparamref name="T"/>. As such, the object might not be proerly initialized.</para>
        /// </summary>
        /// <remarks>
        /// This method is intended for reflection use only.
        /// </remarks>
        /// <typeparam name="T">Type of the object to instantiate.</typeparam>
        /// <returns>Empty, uninitalized object of specified type.</returns>
        public static T CreateEmpty<T>()
            => (T)FormatterServices.GetUninitializedObject(typeof(T));

        /// <summary>
        /// Converts a given object into a dictionary of property name to property value mappings.
        /// </summary>
        /// <typeparam name="T">Type of object to convert.</typeparam>
        /// <param name="obj">Object to convert.</param>
        /// <param name="useCachedModel">Whether a cached conversion model should be used. If you don't intend to reuse this method, set this to <see langword="false"/>.</param>
        /// <returns>Converted dictionary.</returns>
        public static IReadOnlyDictionary<string, object> ToDictionary<T>(this T obj, bool useCachedModel = true)
        {
            if (obj == null)
                throw new NullReferenceException();
            
            var t = typeof(T);
            if (useCachedModel)
            {
                if (!TypeModelCache.TryGetValue(t, out var model))
                    TypeModelCache.TryAdd(t, model = new TypeModel<T>(obj.GetReadableProperties()));

<<<<<<< HEAD
            return new CharSpanLookupReadOnlyDictionary<object>(obj.GetType()
                .GetProperties(BindingFlags.Public | BindingFlags.Instance)
                .Select(x => new KeyValuePair<string, object>(x.Name, x.GetValue(obj))));
=======
                return model.Convert(obj);
            }
            else
            {
                return new ReadOnlyDictionary<string, object>(typeof(T).GetProperties(BindingFlags.Public | BindingFlags.Instance)
                    .ToDictionary(x => x.Name, x => x.GetValue(obj)));
            }
        }

        private static IEnumerable<(string, Func<T, object>)> GetReadableProperties<T>(this T obj)
        {
            var t = typeof(T);
            var props = t.GetProperties(BindingFlags.Public | BindingFlags.Instance)
                .Where(x => x.GetMethod != null && x.GetCustomAttribute<CompilerGeneratedAttribute>() == null);

            foreach (var prop in props)
            {
                if (!prop.PropertyType.IsValueType)
                {
                    yield return (prop.Name, prop.GetMethod.CreateDelegate(typeof(Func<,>).MakeGenericType(t, prop.PropertyType)) as Func<T, object>);
                }
                else
                {
                    var inst = Expression.Parameter(t, "instance");
                    var call = Expression.Call(inst, prop.GetMethod);
                    var cast = Expression.Convert(call, typeof(object));
                    yield return (prop.Name, Expression.Lambda<Func<T, object>>(cast, inst).Compile());
                }
            }
        }

        private static ConcurrentDictionary<Type, ITypeModel> TypeModelCache { get; } = new ConcurrentDictionary<Type, ITypeModel>();
        private interface ITypeModel
        {
            IReadOnlyDictionary<string, object> Convert<TObj>(TObj obj);
        }

        private sealed class TypeModel<TModel> : ITypeModel
        {
            private ImmutableArray<(string Name, Func<TModel, object> GetAccessor)> Properties { get; }

            public TypeModel(IEnumerable<(string, Func<TModel, object>)> props)
            {
                this.Properties = props.ToImmutableArray();
            }

            public IReadOnlyDictionary<string, object> Convert<TObj>(TObj obj)
            {
                if (!(obj is TModel model))
                    return null;

                var dict = new Dictionary<string, object>();
                foreach (var (name, get) in this.Properties)
                    dict[name] = get(model);

                return new ReadOnlyDictionary<string, object>(dict);
            }
>>>>>>> a3ce6eaf
        }
    }
}<|MERGE_RESOLUTION|>--- conflicted
+++ resolved
@@ -15,134 +15,141 @@
 // You should have received a copy of the GNU Affero General Public License
 // along with this program.  If not, see <https://www.gnu.org/licenses/>.
 
-<<<<<<< HEAD
 using System;
-using System.Collections.Generic;
-using System.Linq;
-using System.Reflection;
-=======
 using System.Collections.Concurrent;
 using System.Collections.Generic;
 using System.Collections.Immutable;
-using System.Collections.ObjectModel;
 using System.Linq;
 using System.Linq.Expressions;
+using System.Reflection;
 using System.Runtime.CompilerServices;
->>>>>>> a3ce6eaf
 using System.Runtime.Serialization;
 
-namespace Emzi0767.Utilities
+namespace Emzi0767.Utilities;
+
+/// <summary>
+/// Contains various utilities for use with .NET's reflection.
+/// </summary>
+public static class ReflectionUtilities
 {
     /// <summary>
-    /// Contains various utilities for use with .NET's reflection.
+    /// <para>Creates an empty, uninitialized instance of specified type.</para>
+    /// <para>This method will not call the constructor for the specified type. As such, the object might not be properly initialized.</para>
     /// </summary>
-    public static class ReflectionUtilities
+    /// <remarks>
+    /// This method is intended for reflection use only.
+    /// </remarks>
+    /// <param name="t">Type of the object to instantiate.</param>
+    /// <returns>Empty, uninitialized object of specified type.</returns>
+    public static object CreateEmpty(this Type t)
+        => FormatterServices.GetUninitializedObject(t);
+
+    /// <summary>
+    /// <para>Creates an empty, uninitialized instance of type <typeparamref name="T"/>.</para>
+    /// <para>This method will not call the constructor for type <typeparamref name="T"/>. As such, the object might not be proerly initialized.</para>
+    /// </summary>
+    /// <remarks>
+    /// This method is intended for reflection use only.
+    /// </remarks>
+    /// <typeparam name="T">Type of the object to instantiate.</typeparam>
+    /// <returns>Empty, uninitalized object of specified type.</returns>
+    public static T CreateEmpty<T>()
+        => (T)FormatterServices.GetUninitializedObject(typeof(T));
+
+    /// <summary>
+    /// Converts a given object into a dictionary of property name to property value mappings. This method supports
+    /// caching object models, however note that this only provides a performance benefit when this method is called
+    /// many times (on the order of couple hundred times at least) on a given object type.
+    /// </summary>
+    /// <typeparam name="T">Type of object to convert.</typeparam>
+    /// <param name="obj">Object to convert.</param>
+    /// <param name="useCachedModel">
+    /// Whether a cached conversion model should be used. If you don't intend to reuse this method, set this to
+    /// <see langword="false"/>.
+    /// </param>
+    /// <returns>Converted dictionary.</returns>
+    public static IReadOnlyDictionary<string, object> ToDictionary<T>(this T obj, bool useCachedModel = false)
     {
-        /// <summary>
-        /// <para>Creates an empty, uninitialized instance of specified type.</para>
-        /// <para>This method will not call the constructor for the specified type. As such, the object might not be properly initialized.</para>
-        /// </summary>
-        /// <remarks>
-        /// This method is intended for reflection use only.
-        /// </remarks>
-        /// <param name="t">Type of the object to instantiate.</param>
-        /// <returns>Empty, uninitialized object of specified type.</returns>
-        public static object CreateEmpty(this Type t)
-            => FormatterServices.GetUninitializedObject(t);
+        if (obj == null)
+            throw new NullReferenceException();
+        
+        var t = obj.GetType(); // T might not be equal
+        if (useCachedModel)
+        {
+            if (!TypeModelCache.TryGetValue(t, out var model))
+                TypeModelCache.TryAdd(t, model = new TypeModel<T>(obj.GetReadableProperties()));
 
-        /// <summary>
-        /// <para>Creates an empty, uninitialized instance of type <typeparamref name="T"/>.</para>
-        /// <para>This method will not call the constructor for type <typeparamref name="T"/>. As such, the object might not be proerly initialized.</para>
-        /// </summary>
-        /// <remarks>
-        /// This method is intended for reflection use only.
-        /// </remarks>
-        /// <typeparam name="T">Type of the object to instantiate.</typeparam>
-        /// <returns>Empty, uninitalized object of specified type.</returns>
-        public static T CreateEmpty<T>()
-            => (T)FormatterServices.GetUninitializedObject(typeof(T));
+            return model.Convert(obj);
+        }
+        else
+        {
+            return new CharSpanLookupReadOnlyDictionary<object>(
+                t.GetProperties(BindingFlags.Public | BindingFlags.Instance)
+                    .Select(x => new KeyValuePair<string, object>(x.Name, x.GetValue(obj)))
+            );
+        }
+    }
 
-        /// <summary>
-        /// Converts a given object into a dictionary of property name to property value mappings.
-        /// </summary>
-        /// <typeparam name="T">Type of object to convert.</typeparam>
-        /// <param name="obj">Object to convert.</param>
-        /// <param name="useCachedModel">Whether a cached conversion model should be used. If you don't intend to reuse this method, set this to <see langword="false"/>.</param>
-        /// <returns>Converted dictionary.</returns>
-        public static IReadOnlyDictionary<string, object> ToDictionary<T>(this T obj, bool useCachedModel = true)
+    private static IEnumerable<(string, Func<T, object>)> GetReadableProperties<T>(this T obj)
+    {
+        var t = typeof(T);
+        var props = t.GetProperties(BindingFlags.Public | BindingFlags.Instance)
+            .Where(x => x.GetMethod != null && x.GetCustomAttribute<CompilerGeneratedAttribute>() == null);
+
+        foreach (var prop in props)
         {
-            if (obj == null)
-                throw new NullReferenceException();
-            
-            var t = typeof(T);
-            if (useCachedModel)
+            if (!prop.PropertyType.IsValueType)
             {
-                if (!TypeModelCache.TryGetValue(t, out var model))
-                    TypeModelCache.TryAdd(t, model = new TypeModel<T>(obj.GetReadableProperties()));
-
-<<<<<<< HEAD
-            return new CharSpanLookupReadOnlyDictionary<object>(obj.GetType()
-                .GetProperties(BindingFlags.Public | BindingFlags.Instance)
-                .Select(x => new KeyValuePair<string, object>(x.Name, x.GetValue(obj))));
-=======
-                return model.Convert(obj);
+                yield return (prop.Name, prop.GetMethod.CreateDelegate(typeof(Func<,>).MakeGenericType(t, prop.PropertyType)) as Func<T, object>);
             }
             else
             {
-                return new ReadOnlyDictionary<string, object>(typeof(T).GetProperties(BindingFlags.Public | BindingFlags.Instance)
-                    .ToDictionary(x => x.Name, x => x.GetValue(obj)));
+                var boxedGetterType = typeof(BoxedGetter<,>).MakeGenericType(t, prop.PropertyType);
+                var boxedGetter = Activator.CreateInstance(boxedGetterType, prop.GetMethod) as BoxedGetter<T>;
+                yield return (prop.Name, boxedGetter.GetBoxed);
             }
         }
+    }
 
-        private static IEnumerable<(string, Func<T, object>)> GetReadableProperties<T>(this T obj)
+    private static ConcurrentDictionary<Type, ITypeModel> TypeModelCache { get; } = new ConcurrentDictionary<Type, ITypeModel>();
+    private interface ITypeModel
+    {
+        IReadOnlyDictionary<string, object> Convert<TObj>(TObj obj);
+    }
+
+    private sealed class TypeModel<TModel> : ITypeModel
+    {
+        private ImmutableArray<(string Name, Func<TModel, object> GetAccessor)> Properties { get; }
+
+        public TypeModel(IEnumerable<(string, Func<TModel, object>)> props)
         {
-            var t = typeof(T);
-            var props = t.GetProperties(BindingFlags.Public | BindingFlags.Instance)
-                .Where(x => x.GetMethod != null && x.GetCustomAttribute<CompilerGeneratedAttribute>() == null);
-
-            foreach (var prop in props)
-            {
-                if (!prop.PropertyType.IsValueType)
-                {
-                    yield return (prop.Name, prop.GetMethod.CreateDelegate(typeof(Func<,>).MakeGenericType(t, prop.PropertyType)) as Func<T, object>);
-                }
-                else
-                {
-                    var inst = Expression.Parameter(t, "instance");
-                    var call = Expression.Call(inst, prop.GetMethod);
-                    var cast = Expression.Convert(call, typeof(object));
-                    yield return (prop.Name, Expression.Lambda<Func<T, object>>(cast, inst).Compile());
-                }
-            }
+            this.Properties = props.ToImmutableArray();
         }
 
-        private static ConcurrentDictionary<Type, ITypeModel> TypeModelCache { get; } = new ConcurrentDictionary<Type, ITypeModel>();
-        private interface ITypeModel
+        public IReadOnlyDictionary<string, object> Convert<TObj>(TObj obj)
+            => obj is not TModel model
+            ? null
+            : new CharSpanLookupReadOnlyDictionary<object>(
+                this.Properties
+                    .Select(x => new KeyValuePair<string, object>(x.Name, x.GetAccessor(model)))
+            ) as IReadOnlyDictionary<string, object>;
+    }
+
+    private abstract class BoxedGetter<TObject>
+    {
+        public abstract object GetBoxed(TObject instance);
+    }
+
+    private sealed class BoxedGetter<TObject, TValue> : BoxedGetter<TObject>
+    {
+        private readonly Func<TObject, TValue> _getter;
+
+        public BoxedGetter(MethodInfo getter)
         {
-            IReadOnlyDictionary<string, object> Convert<TObj>(TObj obj);
+            this._getter = getter.CreateDelegate(typeof(Func<TObject, TValue>)) as Func<TObject, TValue>;
         }
 
-        private sealed class TypeModel<TModel> : ITypeModel
-        {
-            private ImmutableArray<(string Name, Func<TModel, object> GetAccessor)> Properties { get; }
-
-            public TypeModel(IEnumerable<(string, Func<TModel, object>)> props)
-            {
-                this.Properties = props.ToImmutableArray();
-            }
-
-            public IReadOnlyDictionary<string, object> Convert<TObj>(TObj obj)
-            {
-                if (!(obj is TModel model))
-                    return null;
-
-                var dict = new Dictionary<string, object>();
-                foreach (var (name, get) in this.Properties)
-                    dict[name] = get(model);
-
-                return new ReadOnlyDictionary<string, object>(dict);
-            }
->>>>>>> a3ce6eaf
-        }
+        public override object GetBoxed(TObject instance)
+            => this._getter(instance);
     }
 }